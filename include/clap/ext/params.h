﻿#pragma once

#include "../plugin.h"
#include "../string-sizes.h"

/// @page Parameters
/// @brief parameters management
///
/// Main idea:
///
/// The host sees the plugin as an atomic entity; and acts as a controller on top of its parameters.
/// The plugin is responsible for keeping its audio processor and its GUI in sync.
///
/// The host can at any time read parameters' value on the [main-thread] using
/// @ref clap_plugin_params.value().
///
/// There are two options to communicate parameter value changes, and they are not concurrent.
/// - send automation points during clap_plugin.process()
/// - send automation points during clap_plugin_params.flush(), this one is used when the plugin is
///   not processing
///
/// When the plugin changes a parameter value, it must inform the host.
/// It will send @ref CLAP_EVENT_PARAM_VALUE event during process() or flush().
/// If the user is adjusting the value, don't forget to mark the begining and end
/// of the gesture by sending CLAP_EVENT_PARAM_GESTURE_BEGIN and CLAP_EVENT_PARAM_GESTURE_END events.
///
/// @note MIDI CCs are tricky because you may not know when the parameter adjustment ends.
/// Also if the host records incoming MIDI CC and parameter change automation at the same time,
/// there will be a conflict at playback: MIDI CC vs Automation.
/// The parameter automation will always target the same parameter because the param_id is stable.
/// The MIDI CC may have a different mapping in the future and may result in a different playback.
///
/// When a MIDI CC changes a parameter's value, set the flag CLAP_EVENT_DONT_RECORD in
/// clap_event_param.header.flags. That way the host may record the MIDI CC automation, but not the
/// parameter change and there won't be conflict at playback.
///
/// Scenarios:
///
/// I. Loading a preset
/// - load the preset in a temporary state
/// - call @ref clap_host_params.changed() if anything changed
/// - call @ref clap_host_latency.changed() if latency changed
/// - invalidate any other info that may be cached by the host
/// - if the plugin is activated and the preset will introduce breaking changes
///   (latency, audio ports, new parameters, ...) be sure to wait for the host
///   to deactivate the plugin to apply those changes.
///   If there are no breaking changes, the plugin can apply them them right away.
///   The plugin is resonsible for updating both its audio processor and its gui.
///
/// II. Turning a knob on the DAW interface
/// - the host will send an automation event to the plugin via a process() or flush()
///
/// III. Turning a knob on the Plugin interface
/// - if the plugin is not processing, call clap_host_params->request_flush() or
///   clap_host->request_process().
/// - send an automation event and don't forget to set begin_adjust, end_adjust and should_record
///   flags
/// - the plugin is responsible for sending the parameter value to its audio processor
///
/// IV. Turning a knob via automation
/// - host sends an automation point during clap_plugin->process() or clap_plugin_params->flush().
/// - the plugin is responsible for updating its GUI
///
/// V. Turning a knob via plugin's internal MIDI mapping
/// - the plugin sends a CLAP_EVENT_PARAM_SET output event, set should_record to false
/// - the plugin is responsible to update its GUI
///
/// VI. Adding or removing parameters
/// - if the plugin is activated call clap_host->restart()
/// - once the plugin isn't active:
///   - apply the new state
///   - if a parameter is gone or is created with an id that may have been used before,
///     call clap_host_params.clear(host, param_id, CLAP_PARAM_CLEAR_ALL)
///   - call clap_host_params->rescan(CLAP_PARAM_RESCAN_ALL)

static CLAP_CONSTEXPR const char CLAP_EXT_PARAMS[] = "clap.params";

#ifdef __cplusplus
extern "C" {
#endif

enum {
   // Is this param stepped? (integer values only)
   // if so the double value is converted to integer using a cast (equivalent to trunc).
   CLAP_PARAM_IS_STEPPED = 1 << 0,

   // Useful for for periodic parameters like a phase
   CLAP_PARAM_IS_PERIODIC = 1 << 1,

   // The parameter should not be shown to the user, because it is currently not used.
   // It is not necessary to process automation for this parameter.
   CLAP_PARAM_IS_HIDDEN = 1 << 2,

   // The parameter can't be changed by the host.
   CLAP_PARAM_IS_READONLY = 1 << 3,

   // This parameter is used to merge the plugin and host bypass button.
   // It implies that the parameter is stepped.
   // min: 0 -> bypass off
   // max: 1 -> bypass on
   CLAP_PARAM_IS_BYPASS = 1 << 4,

   // When set:
   // - automation can be recorded
   // - automation can be played back
   //
   // The host can send live user changes for this parameter regardless of this flag.
   //
   // If this parameters affect the internal processing structure of the plugin, ie: max delay, fft
   // size, ... and the plugins needs to re-allocate its working buffers, then it should call
   // host->request_restart(), and perform the change once the plugin is re-activated.
   CLAP_PARAM_IS_AUTOMATABLE = 1 << 5,

   // Does this parameter support per note automations?
   CLAP_PARAM_IS_AUTOMATABLE_PER_NOTE_ID = 1 << 6,

   // Does this parameter support per key automations?
   CLAP_PARAM_IS_AUTOMATABLE_PER_KEY = 1 << 7,

   // Does this parameter support per channel automations?
   CLAP_PARAM_IS_AUTOMATABLE_PER_CHANNEL = 1 << 8,

   // Does this parameter support per port automations?
   CLAP_PARAM_IS_AUTOMATABLE_PER_PORT = 1 << 9,

   // Does this parameter support the modulation signal?
   CLAP_PARAM_IS_MODULATABLE = 1 << 10,

   // Does this parameter support per note automations?
   CLAP_PARAM_IS_MODULATABLE_PER_NOTE_ID = 1 << 11,

   // Does this parameter support per key automations?
   CLAP_PARAM_IS_MODULATABLE_PER_KEY = 1 << 12,

   // Does this parameter support per channel automations?
   CLAP_PARAM_IS_MODULATABLE_PER_CHANNEL = 1 << 13,

   // Does this parameter support per port automations?
   CLAP_PARAM_IS_MODULATABLE_PER_PORT = 1 << 14,

   // Any change to this parameter will affect the plugin output and requires to be done via
   // process() if the plugin is active.
   //
   // A simple example would be a DC Offset, changing it will change the output signal and must be
   // processed.
   CLAP_PARAM_REQUIRES_PROCESS = 1 << 15,
};
typedef uint32_t clap_param_info_flags;

/* This describes a parameter */
typedef struct clap_param_info {
   // stable parameter identifier, it must never change.
   clap_id id;

   clap_param_info_flags flags;

   // This value is optional and set by the plugin.
   // Its purpose is to provide a fast access to the plugin parameter:
   //
   //    Parameter *p = findParameter(param_id);
   //    param_info->cookie = p;
   //
   //    /* and later on */
   //    Parameter *p = (Parameter *)cookie;
   //
   // It is invalidated on clap_host_params->rescan(CLAP_PARAM_RESCAN_ALL) and when the plugin is
   // destroyed.
   void *cookie;

   // the display name
   char name[CLAP_NAME_SIZE];

   // the module path containing the param, eg:"oscillators/wt1"
   // '/' will be used as a separator to show a tree like structure.
   char module[CLAP_PATH_SIZE];

   double min_value;     // minimum plain value
   double max_value;     // maximum plain value
   double default_value; // default plain value
} clap_param_info_t;

typedef struct clap_plugin_params {
   // Returns the number of parameters.
   // [main-thread]
   uint32_t (*count)(const clap_plugin_t *plugin);

   // Copies the parameter's info to param_info and returns true on success.
   // [main-thread]
   bool (*get_info)(const clap_plugin_t *plugin,
                    uint32_t             param_index,
                    clap_param_info_t   *param_info);

   // Gets the parameter plain value.
   // [main-thread]
   bool (*get_value)(const clap_plugin_t *plugin, clap_id param_id, double *value);

   // Formats the display text for the given parameter value.
   // The host should always format the parameter value to text using this function
   // before displaying it to the user.
   // [main-thread]
   bool (*value_to_text)(
      const clap_plugin_t *plugin, clap_id param_id, double value, char *display, uint32_t size);

   // Converts the display text to a parameter value.
   // [main-thread]
   bool (*text_to_value)(const clap_plugin_t *plugin,
                         clap_id              param_id,
                         const char          *display,
                         double              *value);

   // Flushes a set of parameter changes.
   // This method must not be called concurrently to clap_plugin->process().
   // This method must not be used if the plugin is processing.
   //
   // [active && !processing : audio-thread]
   // [!active : main-thread]
   void (*flush)(const clap_plugin_t        *plugin,
                 const clap_input_events_t  *in,
                 const clap_output_events_t *out);
} clap_plugin_params_t;

enum {
   // The parameter values did change, eg. after loading a preset.
   // The host will scan all the parameters value.
   // The host will not record those changes as automation points.
   // New values takes effect immediately.
   CLAP_PARAM_RESCAN_VALUES = 1 << 0,

   // The value to text conversion changed, and the text needs to be rendered again.
   CLAP_PARAM_RESCAN_TEXT = 1 << 1,

   // The parameter info did change, use this flag for:
   // - name change
   // - module change
   // - is_periodic (flag)
   // - is_hidden (flag)
   // New info takes effect immediately.
   CLAP_PARAM_RESCAN_INFO = 1 << 2,

   // Invalidates everything the host knows about parameters.
   // It can only be used while the plugin is deactivated.
   // If the plugin is activated use clap_host->restart() and delay any change until the host calls
   // clap_plugin->deactivate().
   //
   // You must use this flag if:
   // - some parameters were added or removed.
   // - some parameters had critical changes:
   //   - is_per_note (flag)
   //   - is_per_channel (flag)
   //   - is_readonly (flag)
   //   - is_bypass (flag)
   //   - is_stepped (flag)
   //   - is_modulatable (flag)
   //   - min_value
   //   - max_value
   //   - cookie
   CLAP_PARAM_RESCAN_ALL = 1 << 3,
};
typedef uint32_t clap_param_rescan_flags;

enum {
   // Clears all possible references to a parameter
   CLAP_PARAM_CLEAR_ALL = 1 << 0,

   // Clears all automations to a parameter
   CLAP_PARAM_CLEAR_AUTOMATIONS = 1 << 1,

   // Clears all modulations to a parameter
   CLAP_PARAM_CLEAR_MODULATIONS = 1 << 2,
};
typedef uint32_t clap_param_clear_flags;

typedef struct clap_host_params {
   // Rescan the full list of parameters according to the flags.
   // [main-thread]
   void (*rescan)(const clap_host_t *host, clap_param_rescan_flags flags);

   // Clears references to a parameter.
   // [main-thread]
   void (*clear)(const clap_host_t *host, clap_id param_id, clap_param_clear_flags flags);

<<<<<<< HEAD
   // Request the host to call clap_plugin_params->fush().
   // This is useful if the plugin has parameter value changes to report to the host but the plugin
   // is not processing.
=======
   // Request a parameter flush.
>>>>>>> b6b0df4b
   //
   // If the plugin is processing, this will result in no action. The process call
   // will run normally. If plugin isn't processing, the host will make a subsequent
   // call to clap_plugin_params->flush(). As a result, this function is always
   // safe to call from a non-audio thread (typically the UI thread on a gesture)
   // whether processing is active or not.
   //
   // This must not be called on the [audio-thread].
   // [thread-safe,!audio-thread]
   void (*request_flush)(const clap_host_t *host);
} clap_host_params_t;

#ifdef __cplusplus
}
#endif<|MERGE_RESOLUTION|>--- conflicted
+++ resolved
@@ -279,13 +279,8 @@
    // [main-thread]
    void (*clear)(const clap_host_t *host, clap_id param_id, clap_param_clear_flags flags);
 
-<<<<<<< HEAD
-   // Request the host to call clap_plugin_params->fush().
-   // This is useful if the plugin has parameter value changes to report to the host but the plugin
-   // is not processing.
-=======
+
    // Request a parameter flush.
->>>>>>> b6b0df4b
    //
    // If the plugin is processing, this will result in no action. The process call
    // will run normally. If plugin isn't processing, the host will make a subsequent
